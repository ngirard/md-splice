use assert_cmd::prelude::*;
use assert_fs::prelude::*;
use insta::assert_snapshot;
use predicates::str::{contains, is_empty};
use std::process::Command;

#[test]
fn delete_section_using_until_flag() {
    let file = assert_fs::NamedTempFile::new("doc.md").unwrap();
    file.write_str(
        "# Guide\n\n## Deprecated Methods\n\nOld API details.\n\n## Examples\n\nUseful samples.\n",
    )
    .unwrap();

    let mut cmd = Command::cargo_bin("md-splice").unwrap();
    cmd.arg("--file")
        .arg(file.path())
        .arg("delete")
        .arg("--select-type")
        .arg("h2")
        .arg("--select-contains")
        .arg("Deprecated Methods")
        .arg("--until-type")
        .arg("h2")
        .arg("--until-contains")
        .arg("Examples");

    cmd.assert().success();

    let result = std::fs::read_to_string(file.path()).unwrap();
    assert_snapshot!(result, @r###"# Guide

## Examples

Useful samples.
"###);
}

#[test]
fn get_paragraph_after_heading() {
    let file = assert_fs::NamedTempFile::new("doc.md").unwrap();
    file.write_str("# Introduction\n\nWelcome paragraph.\n\n# Details\n\nFurther reading.\n")
        .unwrap();

    let mut cmd = Command::cargo_bin("md-splice").unwrap();
    cmd.arg("--file")
        .arg(file.path())
        .arg("get")
        .arg("--select-type")
        .arg("p")
        .arg("--after-select-type")
        .arg("h1")
        .arg("--after-select-contains")
        .arg("Introduction");

    cmd.assert()
        .success()
        .stdout(contains("Welcome paragraph."))
        .stderr(is_empty());
}

#[test]
fn insert_task_within_section() {
    let file = assert_fs::NamedTempFile::new("doc.md").unwrap();
    file.write_str(
        "# High Priority\n\n- [ ] Upgrade dependencies\n\n# Backlog\n\n- [ ] Investigate new feature\n",
    )
    .unwrap();

    let mut cmd = Command::cargo_bin("md-splice").unwrap();
    cmd.arg("--file")
        .arg(file.path())
        .arg("insert")
        .arg("--content")
        .arg("- [ ] Address security vulnerability")
        .arg("--select-type")
        .arg("li")
        .arg("--select-ordinal")
        .arg("1")
        .arg("--within-select-type")
        .arg("h1")
        .arg("--within-select-contains")
        .arg("High Priority");

    cmd.assert().success();

    let result = std::fs::read_to_string(file.path()).unwrap();
    assert_snapshot!(result, @r"
    # High Priority

<<<<<<< HEAD
- [ ] Upgrade dependencies
- [ ] Address security vulnerability
=======
    - [ ] Upgrade dependencies
    - [ ] Address security vulnerability
>>>>>>> c03ff45e

    # Backlog

<<<<<<< HEAD
- [ ] Investigate new feature
"###);
=======
    - [ ] Investigate new feature
    ");
>>>>>>> c03ff45e
}<|MERGE_RESOLUTION|>--- conflicted
+++ resolved
@@ -88,21 +88,11 @@
     assert_snapshot!(result, @r"
     # High Priority
 
-<<<<<<< HEAD
 - [ ] Upgrade dependencies
 - [ ] Address security vulnerability
-=======
-    - [ ] Upgrade dependencies
-    - [ ] Address security vulnerability
->>>>>>> c03ff45e
 
     # Backlog
 
-<<<<<<< HEAD
 - [ ] Investigate new feature
 "###);
-=======
-    - [ ] Investigate new feature
-    ");
->>>>>>> c03ff45e
 }